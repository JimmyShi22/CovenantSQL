/*
 * Copyright 2018 The CovenantSQL Authors.
 *
 * Licensed under the Apache License, Version 2.0 (the "License");
 * you may not use this file except in compliance with the License.
 * You may obtain a copy of the License at
 *
 *     http://www.apache.org/licenses/LICENSE-2.0
 *
 * Unless required by applicable law or agreed to in writing, software
 * distributed under the License is distributed on an "AS IS" BASIS,
 * WITHOUT WARRANTIES OR CONDITIONS OF ANY KIND, either express or implied.
 * See the License for the specific language governing permissions and
 * limitations under the License.
 */

package route

import (
	"fmt"

	"github.com/CovenantSQL/CovenantSQL/conf"
	"github.com/CovenantSQL/CovenantSQL/consistent"
	"github.com/CovenantSQL/CovenantSQL/crypto/kms"
	"github.com/CovenantSQL/CovenantSQL/proto"
	"github.com/CovenantSQL/CovenantSQL/utils/log"
)

// DHTService is server side RPC implementation
type DHTService struct {
	Consistent *consistent.Consistent
}

// NewDHTServiceWithRing will return a new DHTService and set an existing hash ring
func NewDHTServiceWithRing(c *consistent.Consistent) (s *DHTService, err error) {
	s = &DHTService{
		Consistent: c,
	}
	return
}

// NewDHTService will return a new DHTService
func NewDHTService(DHTStorePath string, persistImpl consistent.Persistence, initBP bool) (s *DHTService, err error) {
	c, err := consistent.InitConsistent(DHTStorePath, persistImpl, initBP)
	if err != nil {
		log.WithError(err).Error("init DHT service failed")
		return
	}
	return NewDHTServiceWithRing(c)
}

// Nil RPC does nothing just for probe
func (DHT *DHTService) Nil(req *proto.PingReq, resp *proto.PingResp) (err error) {
	return
}

// FindNode RPC returns node with requested node id from DHT
func (DHT *DHTService) FindNode(req *proto.FindNodeReq, resp *proto.FindNodeResp) (err error) {
	if !IsPermitted(&req.Envelope, DHTFindNode) {
		err = fmt.Errorf("calling from node %s is not permitted", req.GetNodeID())
		log.Error(err)
		return
	}
	node, err := DHT.Consistent.GetNode(string(req.ID))
	if err != nil {
		err = fmt.Errorf("get node %s from DHT failed: %s", req.NodeID, err)
		log.Error(err)
		return
	}
	resp.Node = node
	return
}

// FindNeighbor RPC returns FindNeighborReq.Count closest node from DHT
func (DHT *DHTService) FindNeighbor(req *proto.FindNeighborReq, resp *proto.FindNeighborResp) (err error) {
	if !IsPermitted(&req.Envelope, DHTFindNeighbor) {
		err = fmt.Errorf("calling from node %s is not permitted", req.GetNodeID())
		log.Error(err)
		return
	}

	nodes, err := DHT.Consistent.GetNeighborsEx(string(req.ID), req.Count, req.Roles)
	if err != nil {
		err = fmt.Errorf("get nodes from DHT failed: %s", err)
		log.Error(err)
		return
	}
	resp.Nodes = nodes
<<<<<<< HEAD
=======
	log.WithFields(log.Fields{
		"neighCount": len(nodes),
		"req":        req,
	}).Debug("found nodes for find neighbor request")
>>>>>>> a987b6c7
	return
}

// Ping RPC adds PingReq.Node to DHT
func (DHT *DHTService) Ping(req *proto.PingReq, resp *proto.PingResp) (err error) {
	log.Debugf("got req: %#v", req)
	if !IsPermitted(&req.Envelope, DHTPing) {
		err = fmt.Errorf("calling Ping from node %s is not permitted", req.GetNodeID())
		log.Error(err)
		return
	}

	// Checking if ID Nonce Pubkey matched
	if !kms.IsIDPubNonceValid(req.Node.ID.ToRawNodeID(), &req.Node.Nonce, req.Node.PublicKey) {
		err = fmt.Errorf("node: %s nonce public key not match", req.Node.ID)
		log.Error(err)
		return
	}

	// Checking MinNodeIDDifficulty
	if req.Node.ID.Difficulty() < conf.GConf.MinNodeIDDifficulty {
		err = fmt.Errorf("node: %s difficulty too low", req.Node.ID)
		log.Error(err)
		return
	}

	err = DHT.Consistent.Add(req.Node)
	if err != nil {
		err = fmt.Errorf("DHT.Consistent.Add %v failed: %s", req.Node, err)
	} else {
		resp.Msg = "Pong"
	}
	return
}<|MERGE_RESOLUTION|>--- conflicted
+++ resolved
@@ -86,13 +86,10 @@
 		return
 	}
 	resp.Nodes = nodes
-<<<<<<< HEAD
-=======
 	log.WithFields(log.Fields{
 		"neighCount": len(nodes),
 		"req":        req,
 	}).Debug("found nodes for find neighbor request")
->>>>>>> a987b6c7
 	return
 }
 
