/*
 * Copyright 2018 The CovenantSQL Authors.
 *
 * Licensed under the Apache License, Version 2.0 (the "License");
 * you may not use this file except in compliance with the License.
 * You may obtain a copy of the License at
 *
 *     http://www.apache.org/licenses/LICENSE-2.0
 *
 * Unless required by applicable law or agreed to in writing, software
 * distributed under the License is distributed on an "AS IS" BASIS,
 * WITHOUT WARRANTIES OR CONDITIONS OF ANY KIND, either express or implied.
 * See the License for the specific language governing permissions and
 * limitations under the License.
 */

package blockproducer

import (
	"fmt"
	"os"
	"sync"
	"time"

	pi "github.com/CovenantSQL/CovenantSQL/blockproducer/interfaces"
	pt "github.com/CovenantSQL/CovenantSQL/blockproducer/types"
	"github.com/CovenantSQL/CovenantSQL/crypto"
	"github.com/CovenantSQL/CovenantSQL/crypto/asymmetric"
	"github.com/CovenantSQL/CovenantSQL/crypto/hash"
	"github.com/CovenantSQL/CovenantSQL/crypto/kms"
	"github.com/CovenantSQL/CovenantSQL/merkle"
	"github.com/CovenantSQL/CovenantSQL/proto"
	"github.com/CovenantSQL/CovenantSQL/route"
	"github.com/CovenantSQL/CovenantSQL/rpc"
	"github.com/CovenantSQL/CovenantSQL/utils"
	"github.com/CovenantSQL/CovenantSQL/utils/log"
	"github.com/coreos/bbolt"
)

var (
	metaBucket                     = [4]byte{0x0, 0x0, 0x0, 0x0}
	metaStateKey                   = []byte("covenantsql-state")
	metaBlockIndexBucket           = []byte("covenantsql-block-index-bucket")
	metaTransactionBucket          = []byte("covenantsql-tx-index-bucket")
	metaAccountIndexBucket         = []byte("covenantsql-account-index-bucket")
	metaSQLChainIndexBucket        = []byte("covenantsql-sqlchain-index-bucket")
	gasPrice                uint32 = 1
	accountAddress          proto.AccountAddress
)

// Chain defines the main chain.
type Chain struct {
	db *bolt.DB
	ms *metaState
	bi *blockIndex
	rt *rt
	cl *rpc.Caller

	blocksFromSelf chan *pt.Block
	blocksFromRPC  chan *pt.Block
	pendingTxs     chan pi.Transaction
	stopCh         chan struct{}
}

// NewChain creates a new blockchain.
func NewChain(cfg *Config) (*Chain, error) {
	if fi, err := os.Stat(cfg.DataFile); err == nil && fi.Mode().IsRegular() {
		return LoadChain(cfg)
	}

	// open db file
	db, err := bolt.Open(cfg.DataFile, 0600, nil)
	if err != nil {
		return nil, err
	}

	// get accountAddress
	pubKey, err := kms.GetLocalPublicKey()
	if err != nil {
		return nil, err
	}
	accountAddress, err := crypto.PubKeyHash(pubKey)
	if err != nil {
		return nil, err
	}

	// create bucket for meta data
	err = db.Update(func(tx *bolt.Tx) (err error) {
		bucket, err := tx.CreateBucketIfNotExists(metaBucket[:])

		if err != nil {
			return
		}

		_, err = bucket.CreateBucketIfNotExists(metaBlockIndexBucket)
		if err != nil {
			return
		}

		txbk, err := bucket.CreateBucketIfNotExists(metaTransactionBucket)
		if err != nil {
			return
		}
		for i := pi.TransactionType(0); i < pi.TransactionTypeNumber; i++ {
			if _, err = txbk.CreateBucketIfNotExists(i.Bytes()); err != nil {
				return
			}
		}

		_, err = bucket.CreateBucketIfNotExists(metaAccountIndexBucket)
		if err != nil {
			return
		}

		_, err = bucket.CreateBucketIfNotExists(metaSQLChainIndexBucket)
		return
	})
	if err != nil {
		return nil, err
	}

	// create chain
	chain := &Chain{
		db:             db,
		ms:             newMetaState(),
		bi:             newBlockIndex(),
		rt:             newRuntime(cfg, accountAddress),
		cl:             rpc.NewCaller(),
		blocksFromSelf: make(chan *pt.Block),
		blocksFromRPC:  make(chan *pt.Block),
		pendingTxs:     make(chan pi.Transaction),
		stopCh:         make(chan struct{}),
	}

	log.WithField("genesis", cfg.Genesis).Debug("pushing genesis block")

	if err = chain.pushGenesisBlock(cfg.Genesis); err != nil {
		return nil, err
	}

	log.WithFields(log.Fields{
		"index":     chain.rt.index,
		"bp_number": chain.rt.bpNum,
		"period":    chain.rt.period.String(),
		"tick":      chain.rt.tick.String(),
		"head":      chain.rt.getHead().getHeader().String(),
		"height":    chain.rt.getHead().getHeight(),
	}).Debug("current chain state")

	return chain, nil
}

// LoadChain rebuilds the chain from db.
func LoadChain(cfg *Config) (chain *Chain, err error) {
	// open db file
	db, err := bolt.Open(cfg.DataFile, 0600, nil)
	if err != nil {
		return nil, err
	}

	// get accountAddress
	pubKey, err := kms.GetLocalPublicKey()
	if err != nil {
		return nil, err
	}
	accountAddress, err = crypto.PubKeyHash(pubKey)
	if err != nil {
		return nil, err
	}

	chain = &Chain{
		db:             db,
		ms:             newMetaState(),
		bi:             newBlockIndex(),
		rt:             newRuntime(cfg, accountAddress),
		cl:             rpc.NewCaller(),
		blocksFromSelf: make(chan *pt.Block),
		blocksFromRPC:  make(chan *pt.Block),
		pendingTxs:     make(chan pi.Transaction),
		stopCh:         make(chan struct{}),
	}

	err = chain.db.View(func(tx *bolt.Tx) (err error) {
		meta := tx.Bucket(metaBucket[:])
		metaEnc := meta.Get(metaStateKey)
		if metaEnc == nil {
			return ErrMetaStateNotFound
		}

		state := &State{}
		if err = utils.DecodeMsgPack(metaEnc, state); err != nil {
			return
		}
		chain.rt.setHead(state)

		var last *blockNode
		var index int32
		blocks := meta.Bucket(metaBlockIndexBucket)
		nodes := make([]blockNode, blocks.Stats().KeyN)

		if err = blocks.ForEach(func(k, v []byte) (err error) {
			block := &pt.Block{}
			if err = utils.DecodeMsgPack(v, block); err != nil {
				log.WithError(err).Error("load block failed")
				return err
			}

			parent := (*blockNode)(nil)

			if last == nil {
				// TODO(lambda): check genesis block
			} else if block.ParentHash().IsEqual(&last.hash) {
				if err = block.SignedHeader.Verify(); err != nil {
					return err
				}

				parent = last
			} else {
				parent = chain.bi.lookupNode(block.ParentHash())

				if parent == nil {
					return ErrParentNotFound
				}
			}

			nodes[index].initBlockNode(block, parent)
			chain.bi.addBlock(&nodes[index])
			last = &nodes[index]
			index++
			return err
		}); err != nil {
			return err
		}

		// Reload state
		if err = chain.ms.reloadProcedure()(tx); err != nil {
			return
		}

		return
	})
	if err != nil {
		return nil, err
	}

	return chain, nil
}

// checkBlock has following steps: 1. check parent block 2. checkTx 2. merkle tree 3. Hash 4. Signature.
func (c *Chain) checkBlock(b *pt.Block) (err error) {
	// TODO(lambda): process block fork
	if !b.ParentHash().IsEqual(c.rt.getHead().getHeader()) {
		log.WithFields(log.Fields{
			"head":            c.rt.getHead().getHeader().String(),
			"height":          c.rt.getHead().getHeight(),
			"received_parent": b.ParentHash(),
		}).Debug("invalid parent")
		return ErrParentNotMatch
	}

	rootHash := merkle.NewMerkle(b.GetTxHashes()).GetRoot()
	if !b.SignedHeader.MerkleRoot.IsEqual(rootHash) {
		return ErrInvalidMerkleTreeRoot
	}

	enc, err := b.SignedHeader.Header.MarshalHash()
	if err != nil {
		return err
	}
	h := hash.THashH(enc)
	if !b.BlockHash().IsEqual(&h) {
		return ErrInvalidHash
	}

	return nil
}

func (c *Chain) pushBlockWithoutCheck(b *pt.Block) error {
	h := c.rt.getHeightFromTime(b.Timestamp())
	node := newBlockNode(h, b, c.rt.getHead().getNode())
	state := &State{
		Node:   node,
		Head:   node.hash,
		Height: node.height,
	}

	encBlock, err := utils.EncodeMsgPack(b)
	if err != nil {
		return err
	}

	encState, err := utils.EncodeMsgPack(c.rt.getHead())
	if err != nil {
		return err
	}

	err = c.db.Update(func(tx *bolt.Tx) (err error) {
		err = tx.Bucket(metaBucket[:]).Put(metaStateKey, encState.Bytes())
		if err != nil {
			return err
		}
		err = tx.Bucket(metaBucket[:]).Bucket(metaBlockIndexBucket).Put(node.indexKey(), encBlock.Bytes())
		if err != nil {
			return err
		}
		for _, v := range b.Transactions {
			if err = c.ms.applyTransactionProcedure(v)(tx); err != nil {
				return err
			}
		}
		err = c.ms.partialCommitProcedure(b.Transactions)(tx)
		return
	})
	if err != nil {
		return err
	}
	c.rt.setHead(state)
	c.bi.addBlock(node)
	return nil
}

func (c *Chain) pushGenesisBlock(b *pt.Block) (err error) {
	err = c.pushBlockWithoutCheck(b)
	if err != nil {
		log.WithError(err).Error("push genesis block failed")
	}
	return
}

func (c *Chain) pushBlock(b *pt.Block) error {
	err := c.checkBlock(b)
	if err != nil {
		return err
	}

	err = c.pushBlockWithoutCheck(b)
	if err != nil {
		return err
	}

	return nil
}

func (c *Chain) produceBlock(now time.Time) error {
	priv, err := kms.GetLocalPrivateKey()
	if err != nil {
		return err
	}

	b := &pt.Block{
		SignedHeader: pt.SignedHeader{
			Header: pt.Header{
				Version:    blockVersion,
				Producer:   c.rt.accountAddress,
				ParentHash: *c.rt.getHead().getHeader(),
				Timestamp:  now,
			},
		},
		Transactions: c.ms.pullTxs(),
	}

	err = b.PackAndSignBlock(priv)
	if err != nil {
		return err
	}

	log.WithField("block", b).Debug("produced new block")

	err = c.pushBlockWithoutCheck(b)
	if err != nil {
		return err
	}

	peers := c.rt.getPeers()
	wg := &sync.WaitGroup{}
	for _, s := range peers.Servers {
		if !s.ID.IsEqual(&c.rt.nodeID) {
			wg.Add(1)
			go func(id proto.NodeID) {
				defer wg.Done()
				blockReq := &AdviseNewBlockReq{
					Envelope: proto.Envelope{
						// TODO(lambda): Add fields.
					},
					Block: b,
				}
				blockResp := &AdviseNewBlockResp{}
				if err := c.cl.CallNode(id, route.MCCAdviseNewBlock.String(), blockReq, blockResp); err != nil {
					log.WithFields(log.Fields{
						"peer":       c.rt.getPeerInfoString(),
						"curr_turn":  c.rt.getNextTurn(),
						"now_time":   time.Now().UTC().Format(time.RFC3339Nano),
						"block_hash": b.BlockHash(),
					}).WithError(err).Error(
						"failed to advise new block")
				} else {
					log.WithFields(log.Fields{
						"height": c.rt.getHead().getHeight(),
						"node":   id,
					}).Debug("success advising block")
				}
			}(s.ID)
		}
	}

	return err
}

func (c *Chain) produceBilling(br *pt.BillingRequest) (_ *pt.BillingRequest, err error) {
	// TODO(lambda): simplify the function
	if err = c.checkBillingRequest(br); err != nil {
		return
	}

	// update stable coin's balance
	// TODO(lambda): because there is no token distribution,
	// we only increase miners' balance but not decrease customer's balance
	var (
		accountNumber = len(br.Header.GasAmounts)
		receivers     = make([]*proto.AccountAddress, accountNumber)
		fees          = make([]uint64, accountNumber)
		rewards       = make([]uint64, accountNumber)
	)

	for i, addrAndGas := range br.Header.GasAmounts {
		receivers[i] = &addrAndGas.AccountAddress
		fees[i] = addrAndGas.GasAmount * uint64(gasPrice)
		rewards[i] = 0
	}

	// add block producer signature
	var privKey *asymmetric.PrivateKey
	privKey, err = kms.GetLocalPrivateKey()
	if err != nil {
		return
	}

	if _, _, err = br.SignRequestHeader(privKey, false); err != nil {
		return
	}

	// generate and push the txbilling
	// 1. generate txbilling
	var nc pi.AccountNonce
	if nc, err = c.ms.nextNonce(accountAddress); err != nil {
		return
	}
	var (
		tc = pt.NewBillingHeader(nc, br, accountAddress, receivers, fees, rewards)
		tb = pt.NewBilling(tc)
	)
	if err = tb.Sign(privKey); err != nil {
		return
	}
	log.WithField("billingRequestHash", br.RequestHash).Debug("generated billing transaction")

	// 2. push tx
	c.pendingTxs <- tb

	return br, nil
}

// checkBillingRequest checks followings by order:
// 1. period of sqlchain;
// 2. request's hash
// 3. miners' signatures.
func (c *Chain) checkBillingRequest(br *pt.BillingRequest) (err error) {
	// period of sqlchain;
	// TODO(lambda): get and check period and miner list of specific sqlchain

	err = br.VerifySignatures()
	return
}

func (c *Chain) fetchBlockByHeight(h uint32) (b *pt.Block, count uint32, err error) {
	node := c.rt.getHead().getNode().ancestor(h)
	if node == nil {
		return nil, 0, ErrNoSuchBlock
	}

	b = &pt.Block{}
	k := node.indexKey()

	err = c.db.View(func(tx *bolt.Tx) error {
		v := tx.Bucket(metaBucket[:]).Bucket(metaBlockIndexBucket).Get(k)
		return utils.DecodeMsgPack(v, b)
	})
	if err != nil {
		return nil, 0, err
	}

	return b, node.count, nil
}

func (c *Chain) fetchBlockByCount(count uint32) (b *pt.Block, height uint32, err error) {
	node := c.rt.getHead().getNode().ancestorByCount(count)
	if node == nil {
		return nil, 0, ErrNoSuchBlock
	}

	b = &pt.Block{}
	k := node.indexKey()

	err = c.db.View(func(tx *bolt.Tx) error {
		v := tx.Bucket(metaBucket[:]).Bucket(metaBlockIndexBucket).Get(k)
		return utils.DecodeMsgPack(v, b)
	})
	if err != nil {
		return nil, 0, err
	}

	return b, node.height, nil
}

// runCurrentTurn does the check and runs block producing if its my turn.
func (c *Chain) runCurrentTurn(now time.Time) {
	log.WithFields(log.Fields{
		"next_turn":  c.rt.getNextTurn(),
		"bp_number":  c.rt.bpNum,
		"node_index": c.rt.index,
	}).Info("check turns")
	defer c.rt.setNextTurn()

	if !c.rt.isMyTurn() {
		return
	}

	log.WithField("height", c.rt.getNextTurn()).Info("producing a new block")
	if err := c.produceBlock(now); err != nil {
		log.WithField("now", now.Format(time.RFC3339Nano)).WithError(err).Errorln(
			"failed to produce block")
	}
}

// sync synchronizes blocks and queries from the other peers.
func (c *Chain) sync() error {
	log.WithFields(log.Fields{
		"peer": c.rt.getPeerInfoString(),
	}).Debug("synchronizing chain state")

	for {
		now := c.rt.now()
		height := c.rt.getHeightFromTime(now)

		log.WithFields(log.Fields{
			"height":   height,
			"nextTurn": c.rt.getNextTurn(),
		}).Info("try sync heights")
		if c.rt.getNextTurn() >= height {
			log.WithFields(log.Fields{
				"height":   height,
				"nextTurn": c.rt.getNextTurn(),
			}).Info("return heights")
			break
		}

		for c.rt.getNextTurn() <= height {
			// TODO(lambda): fetch blocks and txes.
			c.rt.setNextTurn()
			// TODO(lambda): remove it after implementing fetch
			c.rt.getHead().increaseHeightByOne()
		}
	}

	return nil
}

// Start starts the chain by step:
// 1. sync the chain
// 2. goroutine for getting blocks
// 3. goroutine for getting txes.
func (c *Chain) Start() error {
	err := c.sync()
	if err != nil {
		return err
	}

	c.rt.wg.Add(1)
	go c.processBlocks()
	c.rt.wg.Add(1)
	go c.processTxs()
	c.rt.wg.Add(1)
	go c.mainCycle()
	c.rt.startService(c)

	return nil
}

func (c *Chain) processBlocks() {
	rsCh := make(chan struct{})
	rsWG := &sync.WaitGroup{}
	returnStash := func(stash []*pt.Block) {
		defer rsWG.Done()
		for _, block := range stash {
			select {
			case c.blocksFromRPC <- block:
			case <-rsCh:
				return
			}
		}
	}

	defer func() {
		close(rsCh)
		rsWG.Wait()
		c.rt.wg.Done()
	}()

	var stash []*pt.Block
	for {
		select {
		case block := <-c.blocksFromSelf:
			h := c.rt.getHeightFromTime(block.Timestamp())
			if h == c.rt.getNextTurn()-1 {
				err := c.pushBlockWithoutCheck(block)
				if err != nil {
					log.Error(err)
				}
			}
		case block := <-c.blocksFromRPC:
			if h := c.rt.getHeightFromTime(block.Timestamp()); h > c.rt.getNextTurn()-1 {
				// Stash newer blocks for later check
				if stash == nil {
					stash = make([]*pt.Block, 0)
				}
				stash = append(stash, block)
			} else {
				// Process block
				if h < c.rt.getNextTurn()-1 {
					// TODO(lambda): check and add to fork list.
				} else {
					err := c.pushBlock(block)
					if err != nil {
						log.Error(err)
					}
				}

				// Return all stashed blocks to pending channel
				if stash != nil {
					rsWG.Add(1)
					go returnStash(stash)
					stash = nil
				}
			}
		case <-c.stopCh:
			return
		}
	}
}

func (c *Chain) processTx(tx pi.Transaction) (err error) {
	return c.db.Update(c.ms.applyTransactionProcedure(tx))
}

func (c *Chain) processTxs() {
	defer c.rt.wg.Done()
	for {
		select {
		case tx := <-c.pendingTxs:
			if err := c.processTx(tx); err != nil {
				log.WithFields(log.Fields{
					"peer":        c.rt.getPeerInfoString(),
					"next_turn":   c.rt.getNextTurn(),
					"head_height": c.rt.getHead().getHeight(),
					"head_block":  c.rt.getHead().getHeader().String(),
					"transaction": tx.GetHash().String(),
				}).Debugf("Failed to push tx with error: %v", err)
			}
		case <-c.stopCh:
			return
		}
	}
}

func (c *Chain) mainCycle() {
	defer func() {
		c.rt.wg.Done()
		// Signal worker goroutines to stop
		close(c.stopCh)
	}()

	for {
		select {
		case <-c.rt.stopCh:
			return
		default:
			c.syncHead()

			if t, d := c.rt.nextTick(); d > 0 {
				log.WithFields(log.Fields{
					"peer":        c.rt.getPeerInfoString(),
					"next_turn":   c.rt.getNextTurn(),
					"head_height": c.rt.getHead().getHeight(),
					"head_block":  c.rt.getHead().getHeader().String(),
					"now_time":    t.Format(time.RFC3339Nano),
					"duration":    d,
				}).Debug("Main cycle")
				time.Sleep(d)
			} else {
				c.runCurrentTurn(t)
			}
		}
	}
}

func (c *Chain) syncHead() {
	// Try to fetch if the the block of the current turn is not advised yet
<<<<<<< HEAD
	//log.WithFields(log.Fields{
	//	"index":     c.rt.index,
	//	"next_turn": c.rt.getNextTurn(),
	//	"height":    c.rt.getHead().getHeight(),
	//}).Debugf("sync header")
=======
	log.WithFields(log.Fields{
		"index":     c.rt.index,
		"next_turn": c.rt.getNextTurn(),
		"height":    c.rt.getHead().getHeight(),
	}).Debug("sync header")
>>>>>>> a987b6c7
	if h := c.rt.getNextTurn() - 1; c.rt.getHead().getHeight() < h {
		var err error
		req := &FetchBlockReq{
			Envelope: proto.Envelope{
				// TODO(lambda): Add fields.
			},
			Height: h,
		}
		resp := &FetchBlockResp{}
		peers := c.rt.getPeers()
		succ := false

		for i, s := range peers.Servers {
			if !s.ID.IsEqual(&c.rt.nodeID) {
				err = c.cl.CallNode(s.ID, route.MCCFetchBlock.String(), req, resp)
				if err != nil || resp.Block == nil {
					log.WithFields(log.Fields{
						"peer":        c.rt.getPeerInfoString(),
						"remote":      fmt.Sprintf("[%d/%d] %s", i, len(peers.Servers), s.ID),
						"curr_turn":   c.rt.getNextTurn(),
						"head_height": c.rt.getHead().getHeight(),
						"head_block":  c.rt.getHead().getHeader().String(),
					}).WithError(err).Debug(
						"Failed to fetch block from peer")
				} else {
					c.blocksFromRPC <- resp.Block
					log.WithFields(log.Fields{
						"peer":        c.rt.getPeerInfoString(),
						"remote":      fmt.Sprintf("[%d/%d] %s", i, len(peers.Servers), s.ID),
						"curr_turn":   c.rt.getNextTurn(),
						"head_height": c.rt.getHead().getHeight(),
						"head_block":  c.rt.getHead().getHeader().String(),
					}).Debug(
						"Fetch block from remote peer successfully")
					succ = true
					break
				}
			}
		}

		if !succ {
			log.WithFields(log.Fields{
				"peer":        c.rt.getPeerInfoString(),
				"curr_turn":   c.rt.getNextTurn(),
				"head_height": c.rt.getHead().getHeight(),
				"head_block":  c.rt.getHead().getHeader().String(),
			}).Debug(
				"Cannot get block from any peer")
		}
	}
}

// Stop stops the main process of the sql-chain.
func (c *Chain) Stop() (err error) {
	// Stop main process
	log.WithFields(log.Fields{"peer": c.rt.getPeerInfoString()}).Debug("Stopping chain")
	c.rt.stop()
	log.WithFields(log.Fields{"peer": c.rt.getPeerInfoString()}).Debug("Chain service stopped")
	// Close database file
	err = c.db.Close()
	log.WithFields(log.Fields{"peer": c.rt.getPeerInfoString()}).Debug("Chain database closed")
	return
}<|MERGE_RESOLUTION|>--- conflicted
+++ resolved
@@ -705,19 +705,11 @@
 
 func (c *Chain) syncHead() {
 	// Try to fetch if the the block of the current turn is not advised yet
-<<<<<<< HEAD
 	//log.WithFields(log.Fields{
 	//	"index":     c.rt.index,
 	//	"next_turn": c.rt.getNextTurn(),
 	//	"height":    c.rt.getHead().getHeight(),
-	//}).Debugf("sync header")
-=======
-	log.WithFields(log.Fields{
-		"index":     c.rt.index,
-		"next_turn": c.rt.getNextTurn(),
-		"height":    c.rt.getHead().getHeight(),
-	}).Debug("sync header")
->>>>>>> a987b6c7
+	//}).Debug("sync header")
 	if h := c.rt.getNextTurn() - 1; c.rt.getHead().getHeight() < h {
 		var err error
 		req := &FetchBlockReq{
