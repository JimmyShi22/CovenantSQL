--- conflicted
+++ resolved
@@ -24,11 +24,8 @@
 	bolt "github.com/coreos/bbolt"
 	"gitlab.com/thunderdb/ThunderDB/crypto/hash"
 	"gitlab.com/thunderdb/ThunderDB/crypto/kms"
-<<<<<<< HEAD
 	"gitlab.com/thunderdb/ThunderDB/proto"
-=======
 	"gitlab.com/thunderdb/ThunderDB/rpc"
->>>>>>> 697efc8e
 	ct "gitlab.com/thunderdb/ThunderDB/sqlchain/types"
 	"gitlab.com/thunderdb/ThunderDB/utils/log"
 	wt "gitlab.com/thunderdb/ThunderDB/worker/types"
@@ -423,7 +420,7 @@
 
 	for _, p := range c.rt.peers.Servers {
 		if p.ID != c.rt.server.ID {
-			if err = c.cl.call(p.ID, method, req, resp); err != nil {
+			if err = c.cl.CallNode(p.ID, method, req, resp); err != nil {
 				log.Errorf("Failed to advise now block to node %s", string(p.ID))
 			}
 		}
@@ -442,7 +439,6 @@
 
 	if err := c.produceBlock(now); err != nil {
 		log.Errorf("Failed to produce block: err = %v, now = %s", err, now.Format(time.RFC3339Nano))
-		c.Stop()
 	}
 }
 
@@ -497,6 +493,7 @@
 // Stop stops the main process of the sql-chain.
 func (c *Chain) Stop() (err error) {
 	// Stop main process
+	log.Debugf("chain stopping: %p", c)
 	c.rt.stop()
 
 	// Close database file
