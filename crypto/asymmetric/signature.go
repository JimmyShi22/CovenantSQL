--- conflicted
+++ resolved
@@ -14,11 +14,6 @@
  * limitations under the License.
  */
 
-<<<<<<< HEAD
-=======
-// Package asymmetric is a wrapper of btcsuite's signature package, except that it only exports types and
-// functions which will be used by ThunderDB.
->>>>>>> f59275e0
 package asymmetric
 
 import (
